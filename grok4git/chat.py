"""
Chat interface for Grok4Git.

This module provides the interactive chat interface between the user and Grok,
with enhanced terminal formatting, slash commands, and user experience improvements.
"""

import json
import logging
from typing import List, Dict, Any, Optional

from openai import OpenAI
from rich.console import Console
from rich.markdown import Markdown
from rich.panel import Panel
from rich.status import Status

from .config import config
from .tools import TOOLS, TOOL_FUNCTIONS
from .commands import command_registry, command_parser, command_converter

from prompt_toolkit import PromptSession
from prompt_toolkit.completion import Completer, Completion
from prompt_toolkit.formatted_text import HTML

logger = logging.getLogger(__name__)


class SlashCommandCompleter(Completer):
    def __init__(self, commands):
        self.commands = commands

    def get_completions(self, document, complete_event):
        word = document.get_word_before_cursor()
        if document.text.startswith("/"):
            for cmd in self.commands:
                if cmd.startswith(word):
                    yield Completion(cmd, start_position=-len(word))


class GrokChat:
    """Enhanced chat interface for Grok4Git with slash commands."""

    # TODO: Implement handling for large files via streaming or summaries
    # TODO: Add support for dynamic model switching

    def __init__(self):
        """Initialize the chat interface."""
        self.console = Console()
        self.client = OpenAI(base_url=config.xai_base_url, api_key=config.xai_api_key)
        self.messages: List[Dict[str, Any]] = []
        self._setup_system_message()
        logger.info("Grok chat interface initialized")

    def _setup_system_message(self) -> None:
        """Setup the initial system message for the AI."""
        system_message = {
            "role": "system",
            "content": (
                "You are Grok, an AI assistant from xAI specialized in software development and GitHub operations. "
                "You have access to comprehensive GitHub integration tools that allow you to interact with repositories, "
                "manage files, create pull requests, handle issues, analyze commits, and perform various GitHub operations. "
                "Use these tools to help users with their GitHub workflows and repository management tasks. "
                "Be coherent and provide clear explanations of what you're doing.\n\n"
                "RESPONSE GUIDELINES:\n"
                "- Always explain what you're about to do before executing operations\n"
                "- Provide context and reasoning for your actions\n"
                "- Use formatting to make responses visually appealing\n"
                "- When showing code or file content, use proper formatting\n"
                "- Offer suggestions and best practices when relevant\n"
                "- If an operation fails, explain why and suggest alternatives\n\n"
                "TOOL USAGE GUIDELINES:\n"
                "- For code review: Use get_commit_history to find commits, then get_commit_details and get_commit_diff to analyze changes\n"
                "- For PRs: Branch names must be unique and descriptive (e.g., 'feature/add-logging' or 'fix/auth-bug')\n"
                "- File paths should be relative to repo root (e.g., 'src/main.py' not '/src/main.py')\n"
                "- Repository names must be in 'owner/repo' format\n"
                "- Always explain what you're doing before using destructive operations"
            ),
        }
        self.messages.append(system_message)

    def _display_welcome(self) -> None:
        """Display welcome message and instructions."""
        welcome_text = """
# Welcome to Grok4Git! 🚀

I'm your AI assistant for GitHub operations. I can help you with:

### 💬 **Natural Language**
Just type your request in plain English, and I'll help you out!

### ⚡ **Slash Commands** (New!)
Use `/command` syntax for quick actions:
- `/repos` - List your repositories
- `/read owner/repo file.py` - Read a file
- `/commits owner/repo` - Show commit history
- `/help` - Show all available commands

### 🎯 **What I Can Do**
- Repository management and analysis
- File operations and content reading
- Commit review and diff analysis
- Pull request creation and management
- Issue tracking and creation
- Branch operations and history

**Quick Start**: Try `/help` to see all commands, or just ask me anything!
        """

        self.console.print(
            Panel(
                Markdown(welcome_text),
                title="[bold cyan]Grok4Git[/bold cyan]",
                subtitle="[dim]AI-Powered GitHub Assistant[/dim]",
                border_style="cyan",
                padding=(1, 2),
            )
        )

    def _display_command_help(self, command_name: Optional[str] = None) -> None:
        """Display help for commands."""
        if command_name:
            cmd = command_registry.get_command(command_name)
            if cmd:
                self._display_single_command_help(cmd)
            else:
                similar = command_registry.find_similar_commands(command_name)
                self.console.print(f"[red]Unknown command: [bold]/{command_name}[/bold][/red]")
                if similar:
                    self.console.print(
                        f"[yellow]Did you mean: [bold]{', '.join(similar)}[/bold]?[/yellow]"
                    )
        else:
            self._display_all_commands_help()

    def _display_single_command_help(self, cmd) -> None:
        """Display help for a single command."""
        panel_content = f"""
## [bold cyan]/{cmd.name}[/bold cyan]

{cmd.description}

**Usage:** `{cmd.usage}`

**Examples:**
{chr(10).join(f'  • `{example}`' for example in cmd.examples)}
        """

        if cmd.aliases:
            panel_content += f"\n**Aliases:** {', '.join(f'`/{alias}`' for alias in cmd.aliases)}"

        self.console.print(
            Panel(
                Markdown(panel_content),
                title="[bold green]Command Help[/bold green]",
                border_style="green",
                padding=(1, 2),
            )
        )

    def _display_all_commands_help(self) -> None:
        """Display help for all commands organized by category."""
        commands_by_category = command_registry.get_commands_by_category()

        help_content = "# Available Commands\n\n"

        for category, commands in commands_by_category.items():
            help_content += f"## {category.value}\n\n"

            for cmd in commands:
                aliases_str = f" (aliases: {', '.join(cmd.aliases)})" if cmd.aliases else ""
                help_content += f"- **`/{cmd.name}`** - {cmd.description}{aliases_str}\n"

            help_content += "\n"

        help_content += """
## Tips
- Use `/help <command>` for detailed help on a specific command
- Commands are case-insensitive and support aliases
- You can also use natural language - just describe what you want to do!

## Examples
```
/repos                          # List all repositories
/read microsoft/vscode README.md  # Read a file
/commits my-user/my-app         # Show commit history
/help pr                        # Get help for PR commands
```
        """

        self.console.print(
            Panel(
                Markdown(help_content),
                title="[bold green]Command Reference[/bold green]",
                border_style="green",
                padding=(1, 2),
            )
        )

    def _execute_slash_command(self, command_name: str, args: List[str]) -> bool:
        """
        Execute a slash command.

        Returns:
            True if the session should end, False otherwise
        """
        cmd = command_registry.get_command(command_name)

        if not cmd:
            similar = command_registry.find_similar_commands(command_name)
            self.console.print(f"[red]Unknown command: [bold]/{command_name}[/bold][/red]")
            if similar:
                self.console.print(
                    f"[yellow]Did you mean: [bold]{', '.join(similar)}[/bold]?[/yellow]"
                )
            return False

        # Handle system commands directly
        if cmd.name == "help":
            help_cmd = args[0] if args else None
            self._display_command_help(help_cmd)
            return False

        elif cmd.name == "clear":
            self.messages = []
            self._setup_system_message()
            self.console.clear()
            self.console.print("[green]✅ Conversation history cleared[/green]")
            return False

        elif cmd.name == "exit":
            self.console.print("[yellow]👋 Goodbye![/yellow]")
            return True

        # Convert slash command to natural language for AI
        natural_language = command_converter.convert_to_natural_language(cmd, args)

        if natural_language:
            self.console.print(f"[dim]💭 Interpreting: {natural_language}[/dim]")
            self.messages.append({"role": "user", "content": natural_language})
            self._process_ai_response()
        else:
            self.console.print(f"[red]Invalid usage of [bold]/{cmd.name}[/bold][/red]")
            self.console.print(f"[yellow]Usage: [bold]{cmd.usage}[/bold][/yellow]")
            self.console.print(
                f"[yellow]Try: [bold]/help {cmd.name}[/bold] for more information[/yellow]"
            )

        return False

    def _get_user_input(self) -> str:
        """Get user input with rich prompt and command auto-completion."""
        try:
            session: PromptSession = PromptSession(
                completer=SlashCommandCompleter(list(command_registry.commands.keys()))
            )
<<<<<<< HEAD
            user_input = session.prompt(HTML("<ansicyan><b>You</b></ansicyan>: "))
            return user_input.strip()
=======
            user_input = session.prompt("[bold cyan]You[/bold cyan]: ")
            return str(user_input.strip())
>>>>>>> 5401abda
        except (KeyboardInterrupt, EOFError):
            self.console.print("\n[yellow]Session ended by user[/yellow]")
            return "/exit"

    def _display_response(self, content: str) -> None:
        """Display AI response with rich formatting."""
        if content:
            # Try to render as markdown if it looks like markdown
            if any(marker in content for marker in ["#", "*", "`", "```", "-"]):
                try:
                    self.console.print(
                        Panel(
                            Markdown(content),
                            title="[bold green]🤖 Grok[/bold green]",
                            border_style="green",
                            padding=(1, 2),
                        )
                    )
                except Exception:
                    # Fall back to plain text if markdown parsing fails
                    self.console.print(f"[bold green]🤖 Grok:[/bold green] {content}")
            else:
                self.console.print(f"[bold green]🤖 Grok:[/bold green] {content}")
        else:
            self.console.print(
                "[bold green]🤖 Grok:[/bold green] [yellow]No response content[/yellow]"
            )

    def _execute_tool(self, tool_call) -> str:
        """Execute a tool function call."""
        function_name = tool_call.function.name

        try:
            function_args = json.loads(tool_call.function.arguments)
        except json.JSONDecodeError as e:
            error_msg = f"Error parsing tool arguments: {str(e)}"
            logger.error(error_msg)
            return error_msg

        if function_name not in TOOL_FUNCTIONS:
            error_msg = f"Unknown function: {function_name}"
            logger.error(error_msg)
            return error_msg

        # Check if this is a destructive operation that requires confirmation
        if function_name in ["delete_file", "create_repository"]:
            if not self._confirm_destructive_operation(function_name, function_args):
                return "Operation cancelled by user"

        try:
            with Status(f"[cyan]⚡ Executing {function_name}...", console=self.console):
                function_to_call = TOOL_FUNCTIONS.get(function_name)
                if function_to_call is None:
                    return f"Error: Unknown function {function_name}"
                if callable(function_to_call):
                    result = function_to_call(**function_args)
                else:
                    return f"Error: {function_name} is not callable"

            logger.info(f"Tool {function_name} executed successfully")
            return str(result)

        except Exception as e:
            error_msg = f"Error executing {function_name}: {str(e)}"
            logger.error(error_msg)
            return error_msg

    def _confirm_destructive_operation(
        self, function_name: str, function_args: Dict[str, Any]
    ) -> bool:
        """Ask user to confirm destructive operations."""
        from rich.prompt import Confirm

        if function_name == "delete_file":
            repo = function_args.get("repo", "unknown")
            path = function_args.get("path", "unknown")

            self.console.print(
                Panel(
                    f"[bold red]⚠️  DESTRUCTIVE OPERATION[/bold red]\n\n"
                    f"[yellow]You are about to delete:[/yellow]\n"
                    f"[red]📁 Repository: {repo}[/red]\n"
                    f"[red]📄 File: {path}[/red]\n\n"
                    f"[yellow]⚠️  This action cannot be undone.[/yellow]",
                    title="[bold red]Confirmation Required[/bold red]",
                    border_style="red",
                )
            )

            return Confirm.ask(
                "Are you sure you want to proceed?", default=False, console=self.console
            )

        elif function_name == "create_repository":
            name = function_args.get("name", "unknown")
            private = function_args.get("private", False)

            self.console.print(
                Panel(
                    f"[bold yellow]📦 REPOSITORY CREATION[/bold yellow]\n\n"
                    f"[cyan]Creating new repository:[/cyan]\n"
                    f"[cyan]📁 Name: {name}[/cyan]\n"
                    f"[cyan]🔒 Visibility: {'Private' if private else 'Public'}[/cyan]",
                    title="[bold yellow]Confirmation[/bold yellow]",
                    border_style="yellow",
                )
            )

            return Confirm.ask(
                "Do you want to create this repository?", default=True, console=self.console
            )

        return True

    def _process_ai_response(self) -> None:
        """Process AI response and handle tool calls."""
        try:
            with Status("[cyan]🤔 Thinking...", console=self.console):
                response = self.client.chat.completions.create(  # type: ignore
                    model=config.model_name, 
                    messages=self.messages, 
                    tools=TOOLS, 
                    tool_choice="auto"
                )

            response_message = response.choices[0].message
            self.messages.append(response_message)

            # Handle tool calls
            if response_message.tool_calls:
                for tool_call in response_message.tool_calls:
                    result = self._execute_tool(tool_call)
                    self.messages.append(
                        {"role": "tool", "content": result, "tool_call_id": tool_call.id}
                    )

                # Get final response after tool execution
                self._process_ai_response()
            else:
                # Display final response
                content = response_message.content
                if content:
                    self._display_response(content)
                else:
                    self.console.print("[yellow]No response content received[/yellow]")

        except Exception as e:
            error_msg = f"Error processing AI response: {str(e)}"
            logger.error(error_msg)
            self.console.print(f"[red]❌ Error: {error_msg}[/red]")

    def run(self) -> None:
        """Run the main chat loop."""
        self._display_welcome()

        while True:
            try:
                user_input = self._get_user_input()

                if not user_input:
                    continue

                # Check if it's a slash command
                is_command, command_name, args = command_parser.parse_command(user_input)

                if is_command:
                    # Handle slash command
                    if self._execute_slash_command(command_name, args):
                        break  # Exit if command returned True
                else:
                    # Handle natural language input
                    self.messages.append({"role": "user", "content": user_input})
                    self._process_ai_response()

            except KeyboardInterrupt:
                self.console.print("\n[yellow]Session interrupted by user[/yellow]")
                break
            except Exception as e:
                error_msg = f"Unexpected error in chat loop: {str(e)}"
                logger.error(error_msg)
                self.console.print(f"[red]❌ Error: {error_msg}[/red]")
                self.console.print(
                    "[yellow]You can continue chatting or type '/exit' to quit[/yellow]"
                )


def main():
    """Main entry point for the chat interface."""
    try:
        chat = GrokChat()
        chat.run()
    except Exception as e:
        console = Console()
        console.print(f"[red]❌ Failed to start chat interface: {str(e)}[/red]")
        logger.error(f"Failed to start chat interface: {str(e)}")


if __name__ == "__main__":
    main()<|MERGE_RESOLUTION|>--- conflicted
+++ resolved
@@ -254,13 +254,8 @@
             session: PromptSession = PromptSession(
                 completer=SlashCommandCompleter(list(command_registry.commands.keys()))
             )
-<<<<<<< HEAD
             user_input = session.prompt(HTML("<ansicyan><b>You</b></ansicyan>: "))
             return user_input.strip()
-=======
-            user_input = session.prompt("[bold cyan]You[/bold cyan]: ")
-            return str(user_input.strip())
->>>>>>> 5401abda
         except (KeyboardInterrupt, EOFError):
             self.console.print("\n[yellow]Session ended by user[/yellow]")
             return "/exit"
